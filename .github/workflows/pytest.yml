name: pytest

on:
  push:
    branches:
      - master
    paths:
      - 'grits/**'
  pull_request:
    branches: 
      - master
    paths:
      - 'grits/**'

jobs:
  pytest:
    runs-on: ubuntu-latest
    container:
        image: cmelab/grits:latest

    steps:
    - uses: actions/checkout@v2

    - name: Run pytest with coverage report
<<<<<<< HEAD
      run: python -m pytest -rs --cov=./ --cov-report=xml -v
=======
      run: python -m pytest -v -rs --cov=./ --cov-report=xml
>>>>>>> 8cc92429

    - name: Upload coverage to Codecov
      uses: codecov/codecov-action@v1
      with:
        file: ./coverage.xml<|MERGE_RESOLUTION|>--- conflicted
+++ resolved
@@ -22,11 +22,7 @@
     - uses: actions/checkout@v2
 
     - name: Run pytest with coverage report
-<<<<<<< HEAD
-      run: python -m pytest -rs --cov=./ --cov-report=xml -v
-=======
       run: python -m pytest -v -rs --cov=./ --cov-report=xml
->>>>>>> 8cc92429
 
     - name: Upload coverage to Codecov
       uses: codecov/codecov-action@v1
