"""Utility functions for GRiTS."""
import re

import numpy as np


def align(compound, particle, towards_compound, around=None):
    """Spin a compound such that particle points at towards_compound.

    Parameters
    ----------
    compound: mbuild.Compound or CG_Compound,
        The compound to align
    particle: mbuild.Compound or CG_Compound,
        The particle to point at towards_compound. Child of compound.
    towards_compound: mbuild.Compound or CG_Compound,
        The compound to point towards.
    around: numpy.array, default None
        The unit vector around which the compound is spun. If None is given,
        an orthogonal vector is chosen.

    Returns
    -------
    numpy.array
        The unit vector about which the compound is rotated
    """
    # Find the unit vector from compound center to particle
    vec = np.array(particle.pos - compound.center)
    sep = np.linalg.norm(vec)
    comp_to_part = vec / sep

    # Get the unit vector between the two centers
    # end - start: from 1 -> 2
    vec = np.array(towards_compound.center - compound.center)
    sep = np.linalg.norm(vec)
    towards_to_comp = vec / sep

    if around is None:
        # Next get a vector orthogonal to both vectors,
        # this is the vector around which the compound is spun
        around = np.cross(comp_to_part, towards_to_comp)
    # and the angle between the two vectors (in rad)
    angle = np.arccos(np.dot(comp_to_part, towards_to_comp))

    compound.spin(angle, around)
    return around


def get_bonds(compound):
    """Convert Particle instances in bond_graph.edges to their indices.

    See :py:meth:`CG_Compound.bond_graph.edges`.

    Parameters
    ----------
    compound : :py:class:`mbuild.Compound` or CG_Compound
       Compound from which to get the indexed bond graph.

    Returns
    -------
    list of tuple of int
        sorted list of bonded particle indices
    """
    particle_list = [p for p in compound]
    bonds = []
    for tup in compound.bond_graph.edges():
        bonds.append(tuple(sorted(map(particle_list.index, tup))))
    # This sorting is required for coarse-graining
    bonds.sort(key=lambda tup: (tup[0], tup[1]))
    return bonds


def get_bonded(compound, particle):
    """Get particles bonded to the given particle in a compound.

    Parameters
    ----------
    compound : :py:class:`mbuild.Compound` or CG_Compound
        Compound containing particle
    particle : :py:class:`mbuild.Particle` or Bead
        Particle to which the directly bonded neighbors are requested

    Returns
    -------
    list of :py:class:`mbuild.Particle`
    """

    def is_particle(i, j):
        if i is particle:
            return j
        elif j is particle:
            return i
        else:
            return False

    xs = [is_particle(i, j) for i, j in compound.bonds() if is_particle(i, j)]
    # The following logic won't be necessary when bond graph is deterministic
    # https://github.com/mosdef-hub/mbuild/issues/895
    # and instead we can just do:
    return xs
    # return [x for _,x in sorted(zip([get_index(compound,i) for i in xs],xs))]


def get_index(compound, particle):
    """Get the index of a Particle in the Compound.

    The particle can be accessed like compound[index].

    Parameters
    ----------
    compound: mbuild.Compound or CG_Compound
        Compound which contains particle
    particle: mbuild.Particle or Bead
        Particle for which to fetch the index

    Returns
    -------
    int
        The particle index
    """
    return [p for p in compound].index(particle)


def get_hydrogen(compound, particle):
    """Get the first hydrogen attached to particle.

    Parameters
    ----------
    compound: mbuild.Compound or CG_Compound
        Compound which contains particle
    particle: mbuild.Particle or Bead
        Particle from which to remove a hydrogen
    """
    hydrogens = [i for i in get_bonded(compound, particle) if i.name == "H"]
    if hydrogens:
        for p in compound:
            if p in hydrogens:
                return p
    else:
        return None


def has_number(string):
    """Determine whether a string contains a number.

    Parameters
    ----------
    string: str
        String which may contain a number

    Returns
    -------
    bool
    """
    return bool(re.search("[0-9]", string))


def has_common_member(it_a, it_b):
    """Determine if two iterables share a common member.

    Parameters
    ----------
    it_a, it_b: iterable
        iterable objects to compare

    Returns
    -------
    bool
    """
    return set(it_a) & set(it_b)


def num2str(num):
    """Convert a number to a string.

    Convert positive integers up to 701 into a capital letter (or letters).

    Parameters
    ----------
    num : int
        Number to convert

    Examples
    --------
    >>> num2str(0)
    'A'
    >>> num2str(25)
    'Z'
    >>> num2str(25)
    'AA'

    Returns
    -------
    str
        The string conversion of the number
    """
    if num < 26:
        return chr(num + 65)
<<<<<<< HEAD
    return "".join([chr(num // 26 + 64), chr(num % 26 + 65)])


def distance(pos1, pos2):
    """Calculate euclidean distance between two points.

    Parameters
    ----------
    pos1, pos2 : numpy.ndarray,
        x, y, and z coordinates (2D also works)

    Returns
    -------
    float
    """
    return np.linalg.norm(pos1 - pos2)


def v_distance(pos1, pos2):
    """Calculate euclidean distances between all points in pos1 and pos2.

    Parameters
    ----------
    pos1 : numpy.ndarray, shape=(N,3)
        array of x, y, and z coordinates
    pos2 : numpy.ndarray, shape=(3,)
        x, y, and z coordinates

    Notes
    -----
    ``pos1`` and ``pos2`` are interchangeable, but to correctly calculate the
    distances only one of them can be a 2D array.

    Returns
    -------
    (N,) numpy.ndarray
    """
    return np.linalg.norm(pos1 - pos2, axis=1)
=======
    return "".join([chr(num // 26 + 64), chr(num % 26 + 65)])
>>>>>>> d3d9264d
<|MERGE_RESOLUTION|>--- conflicted
+++ resolved
@@ -9,13 +9,13 @@
 
     Parameters
     ----------
-    compound: mbuild.Compound or CG_Compound,
+    compound : mbuild.Compound or CG_Compound,
         The compound to align
-    particle: mbuild.Compound or CG_Compound,
+    particle : mbuild.Compound or CG_Compound,
         The particle to point at towards_compound. Child of compound.
-    towards_compound: mbuild.Compound or CG_Compound,
+    towards_compound : mbuild.Compound or CG_Compound,
         The compound to point towards.
-    around: numpy.array, default None
+    around : numpy.array, default None
         The unit vector around which the compound is spun. If None is given,
         an orthogonal vector is chosen.
 
@@ -126,9 +126,9 @@
 
     Parameters
     ----------
-    compound: mbuild.Compound or CG_Compound
+    compound : mbuild.Compound or CG_Compound
         Compound which contains particle
-    particle: mbuild.Particle or Bead
+    particle : mbuild.Particle or Bead
         Particle from which to remove a hydrogen
     """
     hydrogens = [i for i in get_bonded(compound, particle) if i.name == "H"]
@@ -145,7 +145,7 @@
 
     Parameters
     ----------
-    string: str
+    string : str
         String which may contain a number
 
     Returns
@@ -160,7 +160,7 @@
 
     Parameters
     ----------
-    it_a, it_b: iterable
+    it_a, it_b : iterable
         iterable objects to compare
 
     Returns
@@ -196,45 +196,4 @@
     """
     if num < 26:
         return chr(num + 65)
-<<<<<<< HEAD
-    return "".join([chr(num // 26 + 64), chr(num % 26 + 65)])
-
-
-def distance(pos1, pos2):
-    """Calculate euclidean distance between two points.
-
-    Parameters
-    ----------
-    pos1, pos2 : numpy.ndarray,
-        x, y, and z coordinates (2D also works)
-
-    Returns
-    -------
-    float
-    """
-    return np.linalg.norm(pos1 - pos2)
-
-
-def v_distance(pos1, pos2):
-    """Calculate euclidean distances between all points in pos1 and pos2.
-
-    Parameters
-    ----------
-    pos1 : numpy.ndarray, shape=(N,3)
-        array of x, y, and z coordinates
-    pos2 : numpy.ndarray, shape=(3,)
-        x, y, and z coordinates
-
-    Notes
-    -----
-    ``pos1`` and ``pos2`` are interchangeable, but to correctly calculate the
-    distances only one of them can be a 2D array.
-
-    Returns
-    -------
-    (N,) numpy.ndarray
-    """
-    return np.linalg.norm(pos1 - pos2, axis=1)
-=======
-    return "".join([chr(num // 26 + 64), chr(num % 26 + 65)])
->>>>>>> d3d9264d
+    return "".join([chr(num // 26 + 64), chr(num % 26 + 65)])