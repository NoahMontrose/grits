"""GRiTS: Fine-graining tools."""
<<<<<<< HEAD
__all__ = ["backmap"]

=======
import itertools as it
>>>>>>> d3d9264d
from collections import defaultdict

from mbuild import Compound, Particle, load

from grits.utils import align, get_hydrogen, get_index


def backmap(cg_compound):
    """Backmap a fine-grained representation onto a coarse one.

    Creates a fine-grained compound from a coarse one using the attributes
    created during CG_Compound initialization.

    Parameters
    ----------
    cg_compound: CG_Compound
        Coarse-grained compound
<<<<<<< HEAD
    bead_dict: dict of dict
        Specifies what SMILES string and bond anchors to use for each bead type.
        For example::

            bead_dict = {
                "_B": {
                    "smiles": "c1sccc1",
                    "anchors": [0,2,4],
                    "posres": 1
                    },
                }

        specifies that coarse grain bead `"_B"` should be replaced with the
        fine-grain structure represented by the SMILES string `"c1sccc1"`,
        should form bonds to other fine-grained beads from atoms `[0, 2, 4]`,
        and should have a position restraint attached to atom `1`.
        The position restraint and anchors are optional.
    bond_dict: dict of list of tuple
        Specifies what fine-grain bond should replace the bond in the coarse
        structure. For example::

             bond_dict = {
                 "_B_B": [(0,2),(2,0)],
                 }

        specifies that the bond between two `"_B"` beads should be replaced in
        the fine-grain structure between the atoms `(0, 2)` or `(2, 0)`.
=======
>>>>>>> d3d9264d

    Returns
    -------
    :py:class:`mbuild.Compound`
    """

    def fg_particles():
        """Set the particles of the fine-grained structure."""
        fine_grained = Compound()

        anchors = dict()
        for i, bead in enumerate(cg_compound):
            smiles = bead.smarts
            b = load(smiles, smiles=True)
            b.translate_to(bead.pos)
            anchors[i] = dict()
            for index in cg_compound.anchors[bead.name]:
                anchors[i][index] = b[index]
            fine_grained.add(b, str(i))
        return fine_grained, anchors

    def fg_bonds():
        """Set the bonds for the fine-grained structure."""
        bonded_atoms = []
        remove_hs = []
        rotated = {k: False for k in anchors.keys()}
        for name, inds in cg_compound.bond_map:
            for ibead, jbead in cg_compound.bonds():
                names = [ibead.name, jbead.name]
                if "-".join(names) == name:
                    fi, fj = inds
                elif "-".join(names[::-1]) == name:
                    fj, fi = inds
                else:
                    continue

                i = get_index(cg_compound, ibead)
                j = get_index(cg_compound, jbead)
                try:
                    iatom = anchors[i].pop(fi)
                except KeyError:
                    fi = [x for x in inds if x in anchors[i]][0]
                    iatom = anchors[i].pop(fi)
                try:
                    jatom = anchors[j].pop(fj)
                except KeyError:
                    fj = [x for x in inds if x in anchors[j]][0]
                    jatom = anchors[j].pop(fj)

                hi = get_hydrogen(fine_grained, iatom)
                hj = get_hydrogen(fine_grained, jatom)
                # each part can be rotated
                if not rotated[i]:
                    # rotate
                    align(fine_grained[str(i)], hi, jbead)
                    rotated[i] = True
                if not rotated[j]:
                    # rotate
                    align(fine_grained[str(j)], hj, ibead)
                    rotated[j] = True

                fine_grained.add_bond((iatom, jatom))

                bonded_atoms += (iatom, jatom)
                remove_hs += (hi, hj)

        for atom in remove_hs:
            fine_grained.remove(atom)
        return fine_grained

    fine_grained, anchors = fg_particles()

    if cg_compound.bond_map is None:
        return fine_grained

    fine_grained = fg_bonds()
    return fine_grained<|MERGE_RESOLUTION|>--- conflicted
+++ resolved
@@ -1,10 +1,7 @@
 """GRiTS: Fine-graining tools."""
-<<<<<<< HEAD
 __all__ = ["backmap"]
 
-=======
 import itertools as it
->>>>>>> d3d9264d
 from collections import defaultdict
 
 from mbuild import Compound, Particle, load
@@ -20,42 +17,13 @@
 
     Parameters
     ----------
-    cg_compound: CG_Compound
+    cg_compound : CG_Compound
         Coarse-grained compound
-<<<<<<< HEAD
-    bead_dict: dict of dict
-        Specifies what SMILES string and bond anchors to use for each bead type.
-        For example::
-
-            bead_dict = {
-                "_B": {
-                    "smiles": "c1sccc1",
-                    "anchors": [0,2,4],
-                    "posres": 1
-                    },
-                }
-
-        specifies that coarse grain bead `"_B"` should be replaced with the
-        fine-grain structure represented by the SMILES string `"c1sccc1"`,
-        should form bonds to other fine-grained beads from atoms `[0, 2, 4]`,
-        and should have a position restraint attached to atom `1`.
-        The position restraint and anchors are optional.
-    bond_dict: dict of list of tuple
-        Specifies what fine-grain bond should replace the bond in the coarse
-        structure. For example::
-
-             bond_dict = {
-                 "_B_B": [(0,2),(2,0)],
-                 }
-
-        specifies that the bond between two `"_B"` beads should be replaced in
-        the fine-grain structure between the atoms `(0, 2)` or `(2, 0)`.
-=======
->>>>>>> d3d9264d
 
     Returns
     -------
     :py:class:`mbuild.Compound`
+        The atomistic structure mapped onto the coarse-grained one.
     """
 
     def fg_particles():
